/*
Copyright IBM Corp. 2016 All Rights Reserved.

Licensed under the Apache License, Version 2.0 (the "License");
you may not use this file except in compliance with the License.
You may obtain a copy of the License at

		 http://www.apache.org/licenses/LICENSE-2.0

Unless required by applicable law or agreed to in writing, software
distributed under the License is distributed on an "AS IS" BASIS,
WITHOUT WARRANTIES OR CONDITIONS OF ANY KIND, either express or implied.
See the License for the specific language governing permissions and
limitations under the License.
*/

// Interfaces to allow testing of chaincode apps with mocked up stubs
package shim

import (
	"github.com/golang/protobuf/ptypes/timestamp"

	pb "github.com/hyperledger/fabric/protos/peer"
)

// Chaincode interface must be implemented by all chaincodes. The fabric runs
// the transactions by calling these functions as specified.
type Chaincode interface {
	// Init is called during Deploy transaction after the container has been
	// established, allowing the chaincode to initialize its internal data
	Init(stub ChaincodeStubInterface) pb.Response
	// Invoke is called for every Invoke transactions. The chaincode may change
	// its state variables
	Invoke(stub ChaincodeStubInterface) pb.Response
}

// ChaincodeStubInterface is used by deployable chaincode apps to access and modify their ledgers
type ChaincodeStubInterface interface {
	// Get the arguments to the stub call as a 2D byte array
	GetArgs() [][]byte

	// Get the arguments to the stub call as a string array
	GetStringArgs() []string

	// Get the function which is the first argument and the rest of the arguments
	// as parameters
	GetFunctionAndParameters() (string, []string)

	// Get the transaction ID
	GetTxID() string

	// InvokeChaincode locally calls the specified chaincode `Invoke` using the
	// same transaction context; that is, chaincode calling chaincode doesn't
	// create a new transaction message.
	InvokeChaincode(chaincodeName string, args [][]byte) pb.Response

	// GetState returns the byte array value specified by the `key`.
	GetState(key string) ([]byte, error)

	// PutState writes the specified `value` and `key` into the ledger.
	PutState(key string, value []byte) error

	// DelState removes the specified `key` and its value from the ledger.
	DelState(key string) error

	// RangeQueryState function can be invoked by a chaincode to query of a range
	// of keys in the state. Assuming the startKey and endKey are in lexical
	// an iterator will be returned that can be used to iterate over all keys
	// between the startKey and endKey, inclusive. The order in which keys are
	// returned by the iterator is random.
	RangeQueryState(startKey, endKey string) (StateQueryIteratorInterface, error)

	//PartialCompositeKeyQuery function can be invoked by a chaincode to query the
	//state based on a given partial composite key. This function returns an
	//iterator which can be used to iterate over all composite keys whose prefix
	//matches the given partial composite key. This function should be used only for
	//a partial composite key. For a full composite key, an iter with empty response
	//would be returned.
	PartialCompositeKeyQuery(objectType string, keys []string) (StateQueryIteratorInterface, error)

	//Given a list of attributes, CreateCompositeKey function combines these attributes
	//to form a composite key.
	CreateCompositeKey(objectType string, attributes []string) (string, error)

<<<<<<< HEAD
	//Given a composite key, SplitCompositeKey function splits the key into attributes
	//on which the composite key was formed.
	SplitCompositeKey(compositeKey string) (string, []string, error)
=======
	ExecuteQuery(query string) (StateQueryIteratorInterface, error)
>>>>>>> d5467f37

	// GetCallerCertificate returns caller certificate
	GetCallerCertificate() ([]byte, error)

	// GetCallerMetadata returns caller metadata
	GetCallerMetadata() ([]byte, error)

	// GetBinding returns the transaction binding
	GetBinding() ([]byte, error)

	// GetPayload returns transaction payload, which is a `ChaincodeSpec` defined
	// in fabric/protos/chaincode.proto
	GetPayload() ([]byte, error)

	// GetTxTimestamp returns transaction created timestamp, which is currently
	// taken from the peer receiving the transaction. Note that this timestamp
	// may not be the same with the other peers' time.
	GetTxTimestamp() (*timestamp.Timestamp, error)

	// SetEvent saves the event to be sent when a transaction is made part of a block
	SetEvent(name string, payload []byte) error
}

// StateQueryIteratorInterface allows a chaincode to iterate over a set of
// key/value pairs in the state.
type StateQueryIteratorInterface interface {

	// HasNext returns true if the range query iterator contains additional keys
	// and values.
	HasNext() bool

	// Next returns the next key and value in the range query iterator.
	Next() (string, []byte, error)

	// Close closes the range query iterator. This should be called when done
	// reading from the iterator to free up resources.
	Close() error
}<|MERGE_RESOLUTION|>--- conflicted
+++ resolved
@@ -82,13 +82,11 @@
 	//to form a composite key.
 	CreateCompositeKey(objectType string, attributes []string) (string, error)
 
-<<<<<<< HEAD
+	ExecuteQuery(query string) (StateQueryIteratorInterface, error)
+
 	//Given a composite key, SplitCompositeKey function splits the key into attributes
 	//on which the composite key was formed.
 	SplitCompositeKey(compositeKey string) (string, []string, error)
-=======
-	ExecuteQuery(query string) (StateQueryIteratorInterface, error)
->>>>>>> d5467f37
 
 	// GetCallerCertificate returns caller certificate
 	GetCallerCertificate() ([]byte, error)
